from __future__ import unicode_literals

import datetime
from uuid import uuid4

import ddt
import httpretty
import mock
import pytz
from django.http import Http404
from django.urls import reverse
from django.utils.timezone import now
from opaque_keys.edx.keys import CourseKey
from oscar.core.loading import get_model
from oscar.test.factories import BenefitFactory, OrderFactory, OrderLineFactory, ProductFactory, RangeFactory
from requests.exceptions import ConnectionError, Timeout
from rest_framework import status
from rest_framework.test import APIRequestFactory
from slumber.exceptions import SlumberBaseException

from ecommerce.coupons.tests.mixins import CouponMixin, DiscoveryMockMixin
from ecommerce.courses.tests.factories import CourseFactory
from ecommerce.extensions.api import serializers
from ecommerce.extensions.api.v2.views.vouchers import VoucherViewSet
from ecommerce.extensions.catalogue.tests.mixins import DiscoveryTestMixin
from ecommerce.extensions.partner.strategy import DefaultStrategy
from ecommerce.extensions.test.factories import ConditionalOfferFactory, VoucherFactory, prepare_voucher
from ecommerce.extensions.voucher.models import CouponVouchers
from ecommerce.tests.factories import PartnerFactory
from ecommerce.tests.mixins import Catalog, LmsApiMockMixin
from ecommerce.tests.testcases import TestCase

Product = get_model('catalogue', 'Product')
Range = get_model('offer', 'Range')
StockRecord = get_model('partner', 'StockRecord')
Voucher = get_model('voucher', 'Voucher')


@ddt.ddt
class VoucherViewSetTests(DiscoveryMockMixin, DiscoveryTestMixin, LmsApiMockMixin, TestCase):
    """ Tests for the VoucherViewSet view set. """
    path = reverse('api:v2:vouchers-list')

    def setUp(self):
        super(VoucherViewSetTests, self).setUp()
        self.user = self.create_user(is_staff=True)
        self.client.login(username=self.user.username, password=self.password)

    def create_vouchers(self, partner=None, count=1):
        """Helper function that creates vouchers with a mocked coupon relation."""
        vouchers = VoucherFactory.create_batch(count)
        partner = partner or self.partner
        coupon_vouchers = CouponVouchers.objects.create(
            coupon=ProductFactory(stockrecords__partner=partner)
        )
        for voucher in vouchers:
            voucher.offers.add(ConditionalOfferFactory())
            coupon_vouchers.vouchers.add(voucher)
        return vouchers

    def test_list(self):
        """ Verify the endpoint lists all vouchers. """
        vouchers = self.create_vouchers(count=3)
        self.create_vouchers(partner=PartnerFactory())
        response = self.client.get(self.path)
        self.assertEqual(Voucher.objects.count(), 4)
        self.assertEqual(response.data['count'], len(vouchers))

        actual_codes = [datum['code'] for datum in response.data['results']]
        expected_codes = [voucher.code for voucher in vouchers]
        self.assertEqual(actual_codes, expected_codes)

    def test_list_with_code_filter(self):
        """ Verify the endpoint list all vouchers, filtered by the specified code. """
        voucher = self.create_vouchers()[0]

        url = '{path}?code={code}'.format(path=self.path, code=voucher.code)
        response = self.client.get(url)

        self.assertEqual(response.data['count'], 1)
        self.assertEqual(response.data['results'][0]['code'], voucher.code)

    def prepare_get_offers_response(self, quantity=1, seat_type='verified', seats=None):
        """Helper method for creating response the voucher offers endpoint.

        Args:
            quantity (int): Number of course runs

        Returns:
            The products, request and vouchers created.
        """
        course_run_info = {
            'count': quantity,
            'next': 'path/to/the/next/page',
            'results': []
        }
        products = []
        new_range, __ = Range.objects.get_or_create(catalog_query='*:*', course_seat_types=seat_type)
        if seats:
            for seat in seats:
                course_run_info['results'].append({
                    'image': {
                        'src': 'path/to/the/course/image'
                    },
                    'key': seat.course_id,
                    'start': '2016-05-01T00:00:00Z',
                    'enrollment_start': '2016-05-01T00:00:00Z',
                    'title': seat.title,
                    'enrollment_end': None
                })
                new_range.add_product(seat)
        else:
            for _ in range(quantity):
                course, seat = self.create_course_and_seat(seat_type=seat_type)
                course_run_info['results'].append({
                    'image': {
                        'src': 'path/to/the/course/image'
                    },
                    'key': course.id,
                    'start': '2016-05-01T00:00:00Z',
                    'enrollment_start': '2016-05-01T00:00:00Z',
                    'title': course.name,
                    'enrollment_end': None
                })
                new_range.add_product(seat)
                products.append(seat)

        self.mock_course_runs_endpoint(
            self.site_configuration.discovery_api_url, query='*:*', course_run_info=course_run_info
        )
        voucher, __ = prepare_voucher(_range=new_range)

        factory = APIRequestFactory()
        request = factory.get('/?code={}&page_size=6'.format(voucher.code))
        request.site = self.site
        request.user = self.user
        request.strategy = DefaultStrategy()

        return products, request, voucher

    def build_offers_url(self, voucher):
        return '{path}?code={code}'.format(path=reverse('api:v2:vouchers-offers-list'), code=voucher.code)

    @httpretty.activate
    def test_omitting_unavailable_seats(self):
        """ Verify an unavailable seat is omitted from offer page results. """
        self.mock_access_token_response()
        products, request, voucher = self.prepare_get_offers_response(quantity=2)
        url = self.build_offers_url(voucher)

        response = self.client.get(url)
        self.assertEqual(response.status_code, 200)
        self.assertEqual(len(response.data['results']), 2)

        product = products[0]
        product.expires = pytz.utc.localize(datetime.datetime.min)
        product.save()

        offers = VoucherViewSet().get_offers(request=request, voucher=voucher)['results']
        self.assertEqual(len(offers), 1)

    @httpretty.activate
    def test_omitting_already_bought_credit_seat(self):
        """ Verify a seat that the user bought is omitted from offer page results. """
        self.mock_access_token_response()
        products, request, voucher = self.prepare_get_offers_response(quantity=2, seat_type='credit')
        self.mock_eligibility_api(request, self.user, 'a/b/c', eligible=True)
        offers = VoucherViewSet().get_offers(request=request, voucher=voucher)['results']
        self.assertEqual(len(offers), 2)

        order = OrderFactory(user=self.user)
        order.lines.add(OrderLineFactory(product=products[0]))
        offers = VoucherViewSet().get_offers(request=request, voucher=voucher)['results']
        self.assertEqual(len(offers), 1)

    @httpretty.activate
    @ddt.data((1, True), (0, False))
    @ddt.unpack
    def test_omitting_uneligible_credit_seat(self, offer_num, eligible):
        """ Verify a seat that the user is not eligible for is omitted from offer page results. """
        self.mock_access_token_response()
        products, request, voucher = self.prepare_get_offers_response(quantity=1, seat_type='credit')
        self.mock_eligibility_api(request, self.user, products[0].attr.course_key, eligible=eligible)
        offers = VoucherViewSet().get_offers(request=request, voucher=voucher)['results']
        self.assertEqual(len(offers), offer_num)

    @httpretty.activate
    def test_multiple_providers(self):
        """ Verify offer contains information about credit providers. """
        course = CourseFactory(partner=self.partner)
        seat1 = course.create_or_update_seat(
            'credit', False, 100, credit_provider='test_provider_1'
        )
        seat2 = course.create_or_update_seat(
            'credit', False, 100, credit_provider='test_provider_2'
        )
        self.assertEqual(Product.objects.filter(parent=seat1.parent).count(), 2)

        self.mock_access_token_response()
        __, request, voucher = self.prepare_get_offers_response(seats=[seat1, seat2], seat_type='credit')
        self.mock_eligibility_api(request, self.user, course.id)
        offers = VoucherViewSet().get_offers(request=request, voucher=voucher)['results']
        for offer in offers:
            self.assertTrue(offer['multiple_credit_providers'])
            self.assertIsNone(offer['credit_provider_price'])

    def test_omitting_expired_courses(self):
        """Verify professional courses who's enrollment end datetime have passed are omitted."""
        no_enrollment_end_seat = CourseFactory(partner=self.partner).create_or_update_seat('professional', False, 100)
        no_enrollment_start_seat = CourseFactory(partner=self.partner).create_or_update_seat('professional', False, 100)
        valid_seat = CourseFactory(partner=self.partner).create_or_update_seat('professional', False, 100)
        expired_enrollment_seat = CourseFactory(partner=self.partner).create_or_update_seat('professional', False, 100)
        expired_seat = CourseFactory(partner=self.partner).create_or_update_seat('professional', False, 100)
        future_enrollment_seat = CourseFactory(partner=self.partner).create_or_update_seat('professional', False, 100)

        course_discovery_results = [{
            'key': no_enrollment_end_seat.attr.course_key,
            'enrollment_end': None,
            'enrollment_start': str(now() - datetime.timedelta(days=1)),
        }, {
            'key': no_enrollment_start_seat.attr.course_key,
            'enrollment_end': None,
        }, {
            'key': valid_seat.attr.course_key,
            'enrollment_end': str(now() + datetime.timedelta(days=1)),
            'enrollment_start': str(now() - datetime.timedelta(days=1)),
        }, {
            'key': expired_enrollment_seat.attr.course_key,
            'enrollment_end': str(now() - datetime.timedelta(days=1)),
            'enrollment_start': str(now() - datetime.timedelta(days=1)),
        }, {
            'key': expired_seat.attr.course_key,
            'enrollment_end': None,
            'enrollment_start': str(now() - datetime.timedelta(days=1)),
            'end': str(now() - datetime.timedelta(days=1)),
        }, {
            'key': future_enrollment_seat.attr.course_key,
            'enrollment_end': None,
            'enrollment_start': str(now() + datetime.timedelta(days=1)),
        }]

        products, __, __ = VoucherViewSet().retrieve_course_objects(course_discovery_results, 'professional')
<<<<<<< HEAD
        self.assertIn(no_date_seat, products)
=======
        self.assertIn(no_enrollment_end_seat, products)
        self.assertNotIn(no_enrollment_start_seat, products)
>>>>>>> f8e8607e
        self.assertIn(valid_seat, products)
        self.assertNotIn(expired_enrollment_seat, products)
        self.assertNotIn(expired_seat, products)
        self.assertNotIn(future_enrollment_seat, products)


@ddt.ddt
@httpretty.activate
class VoucherViewOffersEndpointTests(DiscoveryMockMixin, CouponMixin, DiscoveryTestMixin, LmsApiMockMixin,
                                     TestCase):
    """ Tests for the VoucherViewSet offers endpoint. """

    def setUp(self):
        super(VoucherViewOffersEndpointTests, self).setUp()
        self.endpointView = VoucherViewSet.as_view({'get': 'offers'})
        self.factory = APIRequestFactory()
        request = self.factory.get('/page=1')
        self.endpointView.request = request

    def prepare_offers_listing_request(self, code):
        factory = APIRequestFactory()
        request = factory.get('/?code={}&page_size=6'.format(code))
        request.site = self.site
        request.strategy = DefaultStrategy()
        return request

    @ddt.data(('COUPONCODE',), ('NOT_FOUND_CODE',))
    @ddt.unpack
    def test_voucher_offers_listing_product_not_found(self, code):
        """ Verify the endpoint returns status 400 Bad Request. """
        request = self.prepare_offers_listing_request(code)
        response = VoucherViewSet().offers(request)

        self.assertEqual(response.status_code, 400)

    def test_voucher_offers_listing_for_a_single_course_voucher(self):
        """ Verify the endpoint returns offers data when a single product is in voucher range. """
        self.mock_access_token_response()
        course, seat = self.create_course_and_seat()
        self.mock_course_run_detail_endpoint(
            course, discovery_api_url=self.site_configuration.discovery_api_url
        )
        new_range = RangeFactory(products=[seat, ])
        new_range.catalog = Catalog.objects.create(partner=self.partner)
        new_range.catalog.stock_records.add(StockRecord.objects.get(product=seat))
        voucher, __ = prepare_voucher(_range=new_range, benefit_value=10)
        request = self.prepare_offers_listing_request(voucher.code)
        response = self.endpointView(request)
        self.assertEqual(response.status_code, 200)

        new_range.remove_product(seat)
        response = self.endpointView(request)
        self.assertEqual(response.status_code, 404)

    @ddt.data((ConnectionError,), (Timeout,), (SlumberBaseException,))
    @ddt.unpack
    def test_voucher_offers_listing_api_exception_caught(self, exception):
        """ Verify the endpoint returns status 400 Bad Request when ConnectionError occurs """
        __, seat = self.create_course_and_seat()
        new_range = RangeFactory(products=[seat, ])
        voucher, __ = prepare_voucher(_range=new_range, benefit_value=10)

        with mock.patch(
            'ecommerce.extensions.api.v2.views.vouchers.VoucherViewSet.get_offers',
            mock.Mock(side_effect=exception)
        ):
            request = self.prepare_offers_listing_request(voucher.code)
            response = self.endpointView(request)

            self.assertEqual(response.status_code, 400)

    def test_get_offers_object_not_found(self):
        """ Verify the endpoint returns status 404 Not Found when product Course or Stock Record is not found """
        __, seat = self.create_course_and_seat()
        new_range = RangeFactory(products=[seat, ])
        voucher, __ = prepare_voucher(_range=new_range)

        with mock.patch(
            'ecommerce.extensions.api.v2.views.vouchers.VoucherViewSet.get_offers',
            mock.Mock(side_effect=Http404)
        ):
            request = self.prepare_offers_listing_request(voucher.code)
            response = self.endpointView(request)

            self.assertEqual(response.status_code, 404)

    def test_voucher_offers_listing_product_found(self):
        """ Verify the endpoint returns offers data for single product range. """
        self.mock_access_token_response()
        course, seat = self.create_course_and_seat()
        self.mock_course_run_detail_endpoint(
            course, discovery_api_url=self.site_configuration.discovery_api_url
        )

        new_range = RangeFactory(products=[seat, ])
        voucher, __ = prepare_voucher(_range=new_range, benefit_value=10)
        request = self.prepare_offers_listing_request(voucher.code)
        response = self.endpointView(request)

        self.assertEqual(response.status_code, 200)

    @ddt.data(
        (
            StockRecord.objects.none(),
            'ecommerce.extensions.api.v2.views.vouchers.StockRecord.objects.filter'
        ),
        (
            Product.objects.none(),
            'ecommerce.extensions.api.v2.views.vouchers.Product.objects.filter'
        )
    )
    @ddt.unpack
    def test_voucher_offers_listing_catalog_query_exception(self, return_value, method):
        """
        Verify the endpoint returns status 200 and an empty list of course offers
        when all product Courses and Stock Records are not found
        and range has a catalog query
        """
        self.mock_access_token_response()
        course, seat = self.create_course_and_seat()
        self.mock_course_runs_endpoint(
            self.site_configuration.discovery_api_url, query='*:*', course_run=course
        )
        new_range, __ = Range.objects.get_or_create(catalog_query='*:*', course_seat_types='verified')
        new_range.add_product(seat)
        voucher, __ = prepare_voucher(_range=new_range)
        request = self.prepare_offers_listing_request(voucher.code)

        with mock.patch(method, mock.Mock(return_value=return_value)):
            offers = VoucherViewSet().get_offers(request=request, voucher=voucher)['results']
            self.assertEqual(len(offers), 0)

    def test_voucher_offers_listing_catalog_query(self):
        """ Verify the endpoint returns offers data for single product range. """
        self.mock_access_token_response()
        course, seat = self.create_course_and_seat()
        self.mock_course_runs_endpoint(
            self.site_configuration.discovery_api_url, query='*:*', course_run=course
        )
        new_range, __ = Range.objects.get_or_create(catalog_query='*:*', course_seat_types='verified')
        new_range.add_product(seat)
        voucher, __ = prepare_voucher(_range=new_range)
        request = self.prepare_offers_listing_request(voucher.code)
        response = self.endpointView(request)

        self.assertEqual(response.status_code, 200)
        self.assertGreater(len(response.data), 0)

    def test_get_offers_for_single_course_voucher(self):
        """ Verify that the course offers data is returned for a single course voucher. """
        self.mock_access_token_response()
        course, seat = self.create_course_and_seat()
        new_range = RangeFactory(products=[seat, ])
        voucher, __ = prepare_voucher(_range=new_range, benefit_value=10)
        benefit = voucher.offers.first().benefit
        request = self.prepare_offers_listing_request(voucher.code)
        self.mock_course_run_detail_endpoint(
            course, discovery_api_url=self.site_configuration.discovery_api_url
        )
        offers = VoucherViewSet().get_offers(request=request, voucher=voucher)['results']
        first_offer = offers[0]

        self.assertEqual(len(offers), 1)
        self.assertDictEqual(first_offer, {
            'benefit': {
                'type': benefit.type,
                'value': benefit.value
            },
            'contains_verified': True,
            'course_start_date': '2013-02-05T05:00:00Z',
            'id': course.id,
            'image_url': '/path/to/image.jpg',
            'multiple_credit_providers': False,
            'organization': CourseKey.from_string(course.id).org,
            'credit_provider_price': None,
            'seat_type': course.type,
            'stockrecords': serializers.StockRecordSerializer(seat.stockrecords.first()).data,
            'title': course.name,
            'voucher_end_date': voucher.end_datetime,
        })

    def test_get_offers_for_multiple_courses_voucher(self):
        """ Verify that the course offers data is returned for a multiple courses voucher. """
        self.mock_access_token_response()
        course, seat = self.create_course_and_seat()
        self.mock_course_runs_endpoint(
            self.site_configuration.discovery_api_url, query='*:*', course_run=course
        )
        new_range, __ = Range.objects.get_or_create(catalog_query='*:*', course_seat_types='verified')
        new_range.add_product(seat)
        voucher, __ = prepare_voucher(_range=new_range, benefit_value=10)
        benefit = voucher.offers.first().benefit
        request = self.prepare_offers_listing_request(voucher.code)
        offers = VoucherViewSet().get_offers(request=request, voucher=voucher)['results']
        first_offer = offers[0]
        self.assertEqual(len(offers), 1)
        self.assertDictEqual(first_offer, {
            'benefit': {
                'type': benefit.type,
                'value': benefit.value
            },
            'contains_verified': True,
            'course_start_date': '2016-05-01T00:00:00Z',
            'id': course.id,
            'image_url': 'path/to/the/course/image',
            'multiple_credit_providers': False,
            'organization': CourseKey.from_string(course.id).org,
            'credit_provider_price': None,
            'seat_type': course.type,
            'stockrecords': serializers.StockRecordSerializer(seat.stockrecords.first()).data,
            'title': course.name,
            'voucher_end_date': voucher.end_datetime,
        })

    def test_get_offers_for_enterprise_catalog_voucher(self):
        """ Verify that the course offers data is returned for an enterprise catalog voucher. """
        self.mock_access_token_response()
        course, seat = self.create_course_and_seat()
        enterprise_catalog_id = str(uuid4())
        self.mock_enterprise_catalog_course_endpoint(
            self.site_configuration.enterprise_api_url, enterprise_catalog_id, course_run=course
        )
        new_range, __ = Range.objects.get_or_create(
            catalog_query='*:*',
            course_seat_types='verified',
            enterprise_customer=str(uuid4()),
            enterprise_customer_catalog=enterprise_catalog_id,
        )
        new_range.add_product(seat)
        voucher, __ = prepare_voucher(_range=new_range, benefit_value=10)
        benefit = voucher.offers.first().benefit
        request = self.prepare_offers_listing_request(voucher.code)
        offers = VoucherViewSet().get_offers(request=request, voucher=voucher)['results']
        first_offer = offers[0]
        self.assertEqual(len(offers), 1)
        self.assertDictEqual(first_offer, {
            'benefit': {
                'type': benefit.type,
                'value': benefit.value
            },
            'contains_verified': True,
            'course_start_date': '2016-05-01T00:00:00Z',
            'id': course.id,
            'image_url': 'path/to/the/course/image',
            'multiple_credit_providers': False,
            'organization': CourseKey.from_string(course.id).org,
            'credit_provider_price': None,
            'seat_type': course.type,
            'stockrecords': serializers.StockRecordSerializer(seat.stockrecords.first()).data,
            'title': course.name,
            'voucher_end_date': voucher.end_datetime,
        })

    def test_get_offers_for_course_catalog_voucher(self):
        """ Verify that the course offers data is returned for a course catalog voucher. """
        catalog_id = 1
        catalog_query = '*:*'

        self.mock_access_token_response()
        # Populate database for the test case.
        course, seat = self.create_course_and_seat()
        new_range, __ = Range.objects.get_or_create(course_catalog=catalog_id, course_seat_types='verified')
        new_range.add_product(seat)
        voucher, __ = prepare_voucher(_range=new_range, benefit_value=10)

        # Mock network calls
        self.mock_course_runs_endpoint(
            query=catalog_query, course_run=course, discovery_api_url=self.site_configuration.discovery_api_url
        )
        self.mock_catalog_detail_endpoint(
            catalog_id=catalog_id, expected_query=catalog_query,
            discovery_api_url=self.site_configuration.discovery_api_url
        )

        benefit = voucher.offers.first().benefit
        request = self.prepare_offers_listing_request(voucher.code)
        offers = VoucherViewSet().get_offers(request=request, voucher=voucher)['results']
        first_offer = offers[0]

        # Verify that offers are returned when voucher is created using course catalog
        self.assertEqual(len(offers), 1)
        self.assertDictEqual(first_offer, {
            'benefit': {
                'type': benefit.type,
                'value': benefit.value
            },
            'contains_verified': True,
            'course_start_date': '2016-05-01T00:00:00Z',
            'id': course.id,
            'image_url': 'path/to/the/course/image',
            'multiple_credit_providers': False,
            'organization': CourseKey.from_string(course.id).org,
            'credit_provider_price': None,
            'seat_type': course.type,
            'stockrecords': serializers.StockRecordSerializer(seat.stockrecords.first()).data,
            'title': course.name,
            'voucher_end_date': voucher.end_datetime,
        })

    def test_get_course_offer_data(self):
        """ Verify that the course offers data is properly formatted. """
        benefit = BenefitFactory()
        course, seat = self.create_course_and_seat()
        course_info = {
            'start': '2016-05-01T00:00:00Z',
            'image': {
                'src': 'path/to/the/course/image'
            }
        }
        stock_record = seat.stockrecords.first()
        voucher = VoucherFactory()

        offer = VoucherViewSet().get_course_offer_data(
            benefit=benefit,
            course=course,
            course_info=course_info,
            credit_provider_price=None,
            multiple_credit_providers=False,
            is_verified=True,
            product=seat,
            stock_record=stock_record,
            voucher=voucher
        )

        self.assertDictEqual(offer, {
            'benefit': {
                'type': benefit.type,
                'value': benefit.value
            },
            'contains_verified': True,
            'course_start_date': course_info['start'],
            'id': course.id,
            'image_url': course_info['image']['src'],
            'multiple_credit_providers': False,
            'organization': CourseKey.from_string(course.id).org,
            'credit_provider_price': None,
            'seat_type': seat.attr.certificate_type,
            'stockrecords': serializers.StockRecordSerializer(stock_record).data,
            'title': course.name,
            'voucher_end_date': voucher.end_datetime,
        })

    def test_get_course_offer_verify_null_fields(self):
        """ Verify that the course offers data is properly formatted. """
        benefit = BenefitFactory()
        course, seat = self.create_course_and_seat()
        course_info = {
            'start': None,
            'image': None,
        }
        stock_record = seat.stockrecords.first()
        voucher = VoucherFactory()
        offer = VoucherViewSet().get_course_offer_data(
            benefit=benefit,
            course=course,
            course_info=course_info,
            credit_provider_price=None,
            is_verified=True,
            multiple_credit_providers=False,
            product=seat,
            stock_record=stock_record,
            voucher=voucher
        )

        self.assertEqual(offer['image_url'], '')
        self.assertEqual(offer['course_start_date'], None)

    def test_offers_api_endpoint_for_course_catalog_voucher(self):
        """
        Verify that the course offers data is returned for a course catalog voucher.
        """
        catalog_id = 1
        catalog_query = '*:*'

        self.mock_access_token_response()
        # Populate database for the test case.
        course, seat = self.create_course_and_seat()
        new_range, __ = Range.objects.get_or_create(course_catalog=catalog_id, course_seat_types='verified')
        new_range.add_product(seat)
        voucher, __ = prepare_voucher(_range=new_range, benefit_value=10)

        # Mock network calls
        self.mock_catalog_detail_endpoint(
            catalog_id=catalog_id, expected_query=catalog_query,
            discovery_api_url=self.site_configuration.discovery_api_url
        )
        self.mock_course_runs_endpoint(
            discovery_api_url=self.site_configuration.discovery_api_url, query=catalog_query, course_run=course
        )

        benefit = voucher.offers.first().benefit
        request = self.prepare_offers_listing_request(voucher.code)

        response = self.endpointView(request)
        # Verify that offers are returned when voucher is created using course catalog
        self.assertEqual(response.status_code, 200)
        self.assertListEqual(
            response.data['results'],
            [{
                'benefit': {
                    'type': benefit.type,
                    'value': benefit.value
                },
                'contains_verified': True,
                'course_start_date': '2016-05-01T00:00:00Z',
                'id': course.id,
                'image_url': 'path/to/the/course/image',
                'multiple_credit_providers': False,
                'organization': CourseKey.from_string(course.id).org,
                'credit_provider_price': None,
                'seat_type': course.type,
                'stockrecords': serializers.StockRecordSerializer(seat.stockrecords.first()).data,
                'title': course.name,
                'voucher_end_date': voucher.end_datetime,
            }],
        )

    def test_get_offers_for_course_catalog_voucher_api_error(self):
        """
        Verify that offers api endpoint returns proper message if Discovery Service API returns error.
        """
        catalog_id = 1
        catalog_query = '*:*'

        self.mock_access_token_response()
        # Populate database for the test case.
        course, seat = self.create_course_and_seat()
        new_range, __ = Range.objects.get_or_create(course_catalog=catalog_id, course_seat_types='verified')
        new_range.add_product(seat)
        voucher, __ = prepare_voucher(_range=new_range, benefit_value=10)

        # Mock network calls
        self.mock_catalog_detail_endpoint(
            catalog_id=catalog_id, expected_query=catalog_query,
            discovery_api_url=self.site_configuration.discovery_api_url, expected_status=status.HTTP_404_NOT_FOUND
        )
        self.mock_course_runs_endpoint(
            discovery_api_url=self.site_configuration.discovery_api_url, query=catalog_query, course_run=course
        )

        request = self.prepare_offers_listing_request(voucher.code)
        response = self.endpointView(request)
        # Verify that offers are returned when voucher is created using course catalog
        self.assertEqual(response.status_code, status.HTTP_400_BAD_REQUEST)<|MERGE_RESOLUTION|>--- conflicted
+++ resolved
@@ -240,12 +240,8 @@
         }]
 
         products, __, __ = VoucherViewSet().retrieve_course_objects(course_discovery_results, 'professional')
-<<<<<<< HEAD
-        self.assertIn(no_date_seat, products)
-=======
         self.assertIn(no_enrollment_end_seat, products)
         self.assertNotIn(no_enrollment_start_seat, products)
->>>>>>> f8e8607e
         self.assertIn(valid_seat, products)
         self.assertNotIn(expired_enrollment_seat, products)
         self.assertNotIn(expired_seat, products)
