--- conflicted
+++ resolved
@@ -327,7 +327,6 @@
         """Update coupon depending on request data sent."""
         try:
             super(CouponViewSet, self).update(request, *args, **kwargs)
-            self.validate_access_for_enterprise_switch(request.data)
             coupon = self.get_object()
             vouchers = coupon.attr.coupon_vouchers.vouchers
             self.update_voucher_data(request.data, vouchers)
@@ -429,14 +428,9 @@
             ProductCategory.objects.filter(product=coupon).update(category=category)
 
         client_username = request_data.get('client')
-<<<<<<< HEAD
-        enterprise_customer = request_data.get('enterprise_customer', {}).get('id', None)
-        enterprise_customer_name = request_data.get('enterprise_customer', {}).get('name', None)
-=======
         enterprise_customer_data = request_data.get('enterprise_customer')
         enterprise_customer = enterprise_customer_data.get('id', None) if enterprise_customer_data else None
         enterprise_customer_name = enterprise_customer_data.get('name', None) if enterprise_customer_data else None
->>>>>>> d95b9f47
         if client_username or enterprise_customer:
             client, __ = BusinessClient.objects.update_or_create(
                 name=enterprise_customer_name or client_username,
