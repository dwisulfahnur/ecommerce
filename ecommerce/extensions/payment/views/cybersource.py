from __future__ import unicode_literals

import logging

import requests
import six
import waffle
from django.contrib import messages
from django.core.exceptions import ObjectDoesNotExist
from django.db import transaction
from django.http import JsonResponse
from django.shortcuts import redirect
from django.urls import reverse
from django.utils.decorators import method_decorator
from django.utils.functional import cached_property
from django.utils.safestring import mark_safe
from django.utils.translation import ugettext as _
from django.views.decorators.csrf import csrf_exempt
from django.views.generic import View
from oscar.apps.partner import strategy
from oscar.apps.payment.exceptions import GatewayError, PaymentError, TransactionDeclined, UserCancelled
from oscar.core.loading import get_class, get_model
from rest_framework import permissions, status
from rest_framework.exceptions import ValidationError
from rest_framework.response import Response
from rest_framework.views import APIView

from ecommerce.extensions.api.serializers import OrderSerializer
from ecommerce.extensions.checkout.mixins import EdxOrderPlacementMixin
from ecommerce.extensions.checkout.utils import get_receipt_page_url
from ecommerce.extensions.payment.exceptions import DuplicateReferenceNumber, InvalidBasketError, InvalidSignatureError
from ecommerce.extensions.payment.processors.cybersource import Cybersource
from ecommerce.extensions.payment.utils import clean_field_value
from ecommerce.extensions.payment.views import BasePaymentSubmitView

logger = logging.getLogger(__name__)

Applicator = get_class('offer.applicator', 'Applicator')
Basket = get_model('basket', 'Basket')
BillingAddress = get_model('order', 'BillingAddress')
Country = get_model('address', 'Country')
NoShippingRequired = get_class('shipping.methods', 'NoShippingRequired')
Order = get_model('order', 'Order')
OrderNumberGenerator = get_class('order.utils', 'OrderNumberGenerator')
OrderTotalCalculator = get_class('checkout.calculators', 'OrderTotalCalculator')
PaymentProcessorResponse = get_model('payment', 'PaymentProcessorResponse')


class CyberSourceProcessorMixin(object):
    @cached_property
    def payment_processor(self):
        return Cybersource(self.request.site)


class OrderCreationMixin(EdxOrderPlacementMixin):
    def create_order(self, request, basket, billing_address):
        try:
            # Note (CCB): In the future, if we do end up shipping physical products, we will need to
            # properly implement shipping methods. For more, see
            # http://django-oscar.readthedocs.org/en/latest/howto/how_to_configure_shipping.html.
            shipping_method = NoShippingRequired()
            shipping_charge = shipping_method.calculate(basket)

            # Note (CCB): This calculation assumes the payment processor has not sent a partial authorization,
            # thus we use the amounts stored in the database rather than those received from the payment processor.
            order_total = OrderTotalCalculator().calculate(basket, shipping_charge)
            user = basket.owner
            order_number = OrderNumberGenerator().order_number(basket)

            return self.handle_order_placement(
                order_number,
                user,
                basket,
                None,
                shipping_method,
                shipping_charge,
                billing_address,
                order_total,
                request=request
            )
        except:  # pylint: disable=bare-except
            logger.exception(self.order_placement_failure_msg, basket.id)
            raise


class CybersourceSubmitView(BasePaymentSubmitView):
    """ Starts CyberSource payment process.

    This view is intended to be called asynchronously by the payment form. The view expects POST data containing a
    `Basket` ID. The specified basket is frozen, and CyberSource parameters are returned as a JSON object.
    """
    FIELD_MAPPINGS = {
        'city': 'bill_to_address_city',
        'country': 'bill_to_address_country',
        'address_line1': 'bill_to_address_line1',
        'address_line2': 'bill_to_address_line2',
        'postal_code': 'bill_to_address_postal_code',
        'state': 'bill_to_address_state',
        'first_name': 'bill_to_forename',
        'last_name': 'bill_to_surname',
    }

    def form_valid(self, form):
        data = form.cleaned_data
        basket = data['basket']
        request = self.request
        user = request.user

        # Add extra parameters for Silent Order POST
        extra_parameters = {
            'payment_method': 'card',
            'unsigned_field_names': ','.join(Cybersource.PCI_FIELDS),
            'bill_to_email': user.email,
            'device_fingerprint_id': request.session.session_key,
        }

        for source, destination in six.iteritems(self.FIELD_MAPPINGS):
            extra_parameters[destination] = clean_field_value(data[source])

        parameters = Cybersource(self.request.site).get_transaction_parameters(
            basket,
            use_client_side_checkout=True,
            extra_parameters=extra_parameters
        )

        logger.info(
            'Parameters signed for CyberSource transaction [%s], associated with basket [%d].',
            parameters.get('transaction_id'),
            basket.id
        )

        # This parameter is only used by the Web/Mobile flow. It is not needed for for Silent Order POST.
        parameters.pop('payment_page_url', None)

        # Ensure that the response can be properly rendered so that we
        # don't have to deal with thawing the basket in the event of an error.
        response = JsonResponse({'form_fields': parameters})

        # Freeze the basket since the user is paying for it now.
        basket.freeze()

        return response


class CybersourceNotificationMixin(CyberSourceProcessorMixin, OrderCreationMixin):
    # Disable atomicity for the view. Otherwise, we'd be unable to commit to the database
    # until the request had concluded; Django will refuse to commit when an atomic() block
    # is active, since that would break atomicity. Without an order present in the database
    # at the time fulfillment is attempted, asynchronous order fulfillment tasks will fail.
    @method_decorator(transaction.non_atomic_requests)
    @method_decorator(csrf_exempt)
    def dispatch(self, request, *args, **kwargs):
        return super(CybersourceNotificationMixin, self).dispatch(request, *args, **kwargs)

    def _get_billing_address(self, cybersource_response):
        field = 'req_bill_to_address_line1'
        # Address line 1 is optional if flag is enabled
        line1 = (cybersource_response.get(field, '')
                 if waffle.switch_is_active('optional_location_fields')
                 else cybersource_response[field])
        return BillingAddress(
            first_name=cybersource_response['req_bill_to_forename'],
            last_name=cybersource_response['req_bill_to_surname'],
            line1=line1,

            # Address line 2 is optional
            line2=cybersource_response.get('req_bill_to_address_line2', ''),

            # Oscar uses line4 for city
            line4=cybersource_response['req_bill_to_address_city'],
            # Postal code is optional
            postcode=cybersource_response.get('req_bill_to_address_postal_code', ''),
            # State is optional
            state=cybersource_response.get('req_bill_to_address_state', ''),
            country=Country.objects.get(
                iso_3166_1_a2=cybersource_response['req_bill_to_address_country']))

    def _get_basket(self, basket_id):
        if not basket_id:
            return None

        try:
            basket_id = int(basket_id)
            basket = Basket.objects.get(id=basket_id)
            basket.strategy = strategy.Default()
            Applicator().apply(basket, basket.owner, self.request)
            return basket
        except (ValueError, ObjectDoesNotExist):
            return None

    def validate_notification(self, notification):
        # Note (CCB): Orders should not be created until the payment processor has validated the response's signature.
        # This validation is performed in the handle_payment method. After that method succeeds, the response can be
        # safely assumed to have originated from CyberSource.
        basket = None
        transaction_id = None

        try:
            transaction_id = notification.get('transaction_id')
            order_number = notification.get('req_reference_number')
            basket_id = OrderNumberGenerator().basket_id(order_number)

            logger.info(
                'Received CyberSource payment notification for transaction [%s], associated with basket [%d].',
                transaction_id,
                basket_id
            )

            basket = self._get_basket(basket_id)

            if not basket:
                logger.error('Received CyberSource payment notification for non-existent basket [%s].', basket_id)
                raise InvalidBasketError

            if basket.status != Basket.FROZEN:
                # We don't know how serious this situation is at this point, hence
                # the INFO level logging. This notification is most likely CyberSource
                # telling us that they've declined an attempt to pay for an existing order.
                logger.info(
                    'Received CyberSource payment notification for basket [%d] which is in a non-frozen state, [%s]',
                    basket.id, basket.status
                )
        finally:
            # Store the response in the database regardless of its authenticity.
            ppr = self.payment_processor.record_processor_response(
                notification, transaction_id=transaction_id, basket=basket
            )

        # Explicitly delimit operations which will be rolled back if an exception occurs.
        with transaction.atomic():
            try:
                self.handle_payment(notification, basket)
            except InvalidSignatureError:
                logger.exception(
                    'Received an invalid CyberSource response. The payment response was recorded in entry [%d].',
                    ppr.id
                )
                raise
            except (UserCancelled, TransactionDeclined) as exception:
                logger.info(
                    'CyberSource payment did not complete for basket [%d] because [%s]. '
                    'The payment response was recorded in entry [%d].',
                    basket.id,
                    exception.__class__.__name__,
                    ppr.id
                )
                raise
            except DuplicateReferenceNumber:
                if Order.objects.filter(number=order_number).exists() or PaymentProcessorResponse.objects.filter(
                        basket=basket).exclude(transaction_id__isnull=True).exclude(transaction_id='').exists():
                    logger.info(
                        'Received CyberSource payment notification for basket [%d] which is associated '
                        'with existing order [%s] or had an existing valid payment notification. '
                        'No payment was collected, and no new order will be created.',
                        basket.id,
                        order_number
                    )
                else:
                    logger.info(
                        'Received duplicate CyberSource payment notification for basket [%d] which is not associated '
                        'with any existing order (Missing Order Issue)',
                        basket.id,
                    )
                raise
            except PaymentError:
                logger.exception(
                    'CyberSource payment failed for basket [%d]. The payment response was recorded in entry [%d].',
                    basket.id,
                    ppr.id
                )
                raise
            except:  # pylint: disable=bare-except
                logger.exception('Attempts to handle payment for basket [%d] failed.', basket.id)
                raise

        return basket


class CybersourceInterstitialView(CybersourceNotificationMixin, View):
    """ Interstitial view for Cybersource Payments. """

    def post(self, request, *args, **kwargs):  # pylint: disable=unused-argument
        """Process a CyberSource merchant notification and place an order for paid products as appropriate."""
        try:
            notification = request.POST.dict()
            basket = self.validate_notification(notification)
        except DuplicateReferenceNumber:
            # CyberSource has told us that they've declined an attempt to pay
            # for an existing order. If this happens, we can redirect the browser
            # to the receipt page for the existing order.
            return self.redirect_to_receipt_page(notification)
        except TransactionDeclined:
            # Declined transactions are the most common cause of errors during payment
            # processing and tend to be easy to correct (e.g., an incorrect CVV may have
            # been provided). The recovery path is not as clear for other exceptions,
            # so we let those drop through to the payment error page.
            order_number = request.POST.get('req_reference_number')
            old_basket_id = OrderNumberGenerator().basket_id(order_number)
            old_basket = Basket.objects.get(id=old_basket_id)

            new_basket = Basket.objects.create(owner=old_basket.owner, site=request.site)

            # We intentionally avoid thawing the old basket here to prevent order
            # numbers from being reused. For more, refer to commit a1efc68.
            new_basket.merge(old_basket, add_quantities=False)

            message = _(
                'An error occurred while processing your payment. You have not been charged. '
                'Please double-check the information you provided and try again. '
                'For help, {link_start}contact support{link_end}.'
            ).format(
                link_start='<a href="{}">'.format(request.site.siteconfiguration.payment_support_url),
                link_end='</a>',
            )

            messages.error(request, mark_safe(message))

            return redirect(reverse('basket:summary'))
        except:  # pylint: disable=bare-except
            return redirect(reverse('payment_error'))

        try:
            order = self.create_order(request, basket, self._get_billing_address(notification))
<<<<<<< HEAD
            self.link_order_with_business_client(request.POST, order)
=======
            self.handle_post_order(request.POST, order)
>>>>>>> 388cbebe

            return self.redirect_to_receipt_page(notification)
        except:  # pylint: disable=bare-except
            return redirect(reverse('payment_error'))

    def redirect_to_receipt_page(self, notification):
        receipt_page_url = get_receipt_page_url(
            self.request.site.siteconfiguration,
            order_number=notification.get('req_reference_number')
        )

        return redirect(receipt_page_url)


class ApplePayStartSessionView(CyberSourceProcessorMixin, APIView):
    permission_classes = (permissions.IsAuthenticated,)

    def post(self, request):
        url = request.data.get('url')

        if not url:
            raise ValidationError({'error': 'url is required'})

        data = {
            'merchantIdentifier': self.payment_processor.apple_pay_merchant_identifier,
            'domainName': request.site.domain,
            'displayName': request.site.name,
        }

        response = requests.post(url, json=data, cert=self.payment_processor.apple_pay_merchant_id_certificate_path)

        if response.status_code > 299:
            logger.warning('Failed to start Apple Pay session. [%s] returned status [%d] with content %s',
                           url, response.status_code, response.content)

        return JsonResponse(response.json(), status=response.status_code)


class CybersourceApplePayAuthorizationView(CyberSourceProcessorMixin, OrderCreationMixin, APIView):
    permission_classes = (permissions.IsAuthenticated,)

    def _get_billing_address(self, apple_pay_payment_contact):
        """ Converts ApplePayPaymentContact object to BillingAddress.

        See https://developer.apple.com/documentation/applepayjs/applepaypaymentcontact.
        """
        address_lines = apple_pay_payment_contact['addressLines']
        address_line_2 = address_lines[1] if len(address_lines) > 1 else ''
        country_code = apple_pay_payment_contact.get('countryCode')

        try:
            country = Country.objects.get(iso_3166_1_a2__iexact=country_code)
        except Country.DoesNotExist:
            logger.warning('Country matching code [%s] does not exist.', country_code)
            raise

        return BillingAddress(
            first_name=apple_pay_payment_contact['givenName'],
            last_name=apple_pay_payment_contact['familyName'],
            line1=address_lines[0],

            # Address line 2 is optional
            line2=address_line_2,

            # Oscar uses line4 for city
            line4=apple_pay_payment_contact['locality'],
            # Postal code is optional
            postcode=apple_pay_payment_contact.get('postalCode', ''),
            # State is optional
            state=apple_pay_payment_contact.get('administrativeArea', ''),
            country=country)

    def post(self, request):
        basket = request.basket

        if not request.data.get('token'):
            raise ValidationError({'error': 'token_missing'})

        try:
            billing_address = self._get_billing_address(request.data.get('billingContact'))
        except Exception:
            logger.exception(
                'Failed to authorize Apple Pay payment. An error occurred while parsing the billing address.')
            raise ValidationError({'error': 'billing_address_invalid'})

        try:
            self.handle_payment(None, basket)
        except GatewayError:
            return Response({'error': 'payment_failed'}, status=status.HTTP_502_BAD_GATEWAY)

        order = self.create_order(request, basket, billing_address)
        return Response(OrderSerializer(order, context={'request': request}).data, status=status.HTTP_201_CREATED)

    def handle_payment(self, response, basket):
        request = self.request
        basket = request.basket
        billing_address = self._get_billing_address(request.data.get('billingContact'))
        token = request.data['token']

        handled_processor_response = self.payment_processor.request_apple_pay_authorization(
            basket, billing_address, token)
        self.record_payment(basket, handled_processor_response)<|MERGE_RESOLUTION|>--- conflicted
+++ resolved
@@ -321,11 +321,7 @@
 
         try:
             order = self.create_order(request, basket, self._get_billing_address(notification))
-<<<<<<< HEAD
-            self.link_order_with_business_client(request.POST, order)
-=======
             self.handle_post_order(request.POST, order)
->>>>>>> 388cbebe
 
             return self.redirect_to_receipt_page(notification)
         except:  # pylint: disable=bare-except
