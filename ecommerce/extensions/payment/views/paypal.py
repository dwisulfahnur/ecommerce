""" Views for interacting with the payment processor. """
from __future__ import unicode_literals

import logging
import os
from cStringIO import StringIO

from django.core.exceptions import MultipleObjectsReturned
from django.core.management import call_command
from django.db import transaction
from django.http import Http404, HttpResponse, HttpResponseBadRequest
from django.shortcuts import redirect
from django.utils.decorators import method_decorator
from django.views.generic import View
from oscar.apps.partner import strategy
from oscar.apps.payment.exceptions import PaymentError
from oscar.core.loading import get_class, get_model

from ecommerce.extensions.checkout.mixins import EdxOrderPlacementMixin
from ecommerce.extensions.checkout.utils import get_receipt_page_url
from ecommerce.extensions.payment.processors.paypal import Paypal

logger = logging.getLogger(__name__)

Applicator = get_class('offer.applicator', 'Applicator')
Basket = get_model('basket', 'Basket')
BillingAddress = get_model('order', 'BillingAddress')
Country = get_model('address', 'Country')
NoShippingRequired = get_class('shipping.methods', 'NoShippingRequired')
OrderNumberGenerator = get_class('order.utils', 'OrderNumberGenerator')
OrderTotalCalculator = get_class('checkout.calculators', 'OrderTotalCalculator')
PaymentProcessorResponse = get_model('payment', 'PaymentProcessorResponse')


class PaypalPaymentExecutionView(EdxOrderPlacementMixin, View):
    """Execute an approved PayPal payment and place an order for paid products as appropriate."""

    @property
    def payment_processor(self):
        return Paypal(self.request.site)

    # Disable atomicity for the view. Otherwise, we'd be unable to commit to the database
    # until the request had concluded; Django will refuse to commit when an atomic() block
    # is active, since that would break atomicity. Without an order present in the database
    # at the time fulfillment is attempted, asynchronous order fulfillment tasks will fail.
    @method_decorator(transaction.non_atomic_requests)
    def dispatch(self, request, *args, **kwargs):
        return super(PaypalPaymentExecutionView, self).dispatch(request, *args, **kwargs)

    def _get_basket(self, payment_id):
        """
        Retrieve a basket using a payment ID.

        Arguments:
            payment_id: payment_id received from PayPal.

        Returns:
            It will return related basket or log exception and return None if
            duplicate payment_id received or any other exception occurred.

        """
        try:
            basket = PaymentProcessorResponse.objects.get(
                processor_name=self.payment_processor.NAME,
                transaction_id=payment_id
            ).basket
            basket.strategy = strategy.Default()
            Applicator().apply(basket, basket.owner, self.request)
            return basket
        except MultipleObjectsReturned:
            logger.warning(u"Duplicate payment ID [%s] received from PayPal.", payment_id)
            return None
        except Exception:  # pylint: disable=broad-except
            logger.exception(u"Unexpected error during basket retrieval while executing PayPal payment.")
            return None

    def get(self, request):
        """Handle an incoming user returned to us by PayPal after approving payment."""
        payment_id = request.GET.get('paymentId')
        payer_id = request.GET.get('PayerID')
        logger.info(u"Payment [%s] approved by payer [%s]", payment_id, payer_id)

        paypal_response = request.GET.dict()
        basket = self._get_basket(payment_id)

        if not basket:
            return redirect(self.payment_processor.error_url)

        receipt_url = get_receipt_page_url(
            order_number=basket.order_number,
            site_configuration=basket.site.siteconfiguration
        )

        try:
            with transaction.atomic():
                try:
                    self.handle_payment(paypal_response, basket)
                except PaymentError:
                    return redirect(self.payment_processor.error_url)
        except:  # pylint: disable=bare-except
            logger.exception('Attempts to handle payment for basket [%d] failed.', basket.id)
            return redirect(receipt_url)

        try:
            shipping_method = NoShippingRequired()
            shipping_charge = shipping_method.calculate(basket)
            order_total = OrderTotalCalculator().calculate(basket, shipping_charge)

            user = basket.owner
            # Given a basket, order number generation is idempotent. Although we've already
            # generated this order number once before, it's faster to generate it again
            # than to retrieve an invoice number from PayPal.
            order_number = basket.order_number

            order = self.handle_order_placement(
                order_number=order_number,
                user=user,
                basket=basket,
                shipping_address=None,
                shipping_method=shipping_method,
                shipping_charge=shipping_charge,
                billing_address=None,
                order_total=order_total,
                request=request
            )
<<<<<<< HEAD
            self.link_order_with_business_client(request.GET, order)
=======
            self.handle_post_order(request.GET, order)
>>>>>>> 388cbebe

            return redirect(receipt_url)
        except:  # pylint: disable=bare-except
            logger.exception(self.order_placement_failure_msg, basket.id)
            return redirect(receipt_url)


class PaypalProfileAdminView(View):
    ACTIONS = ('list', 'create', 'show', 'update', 'delete', 'enable', 'disable')

    def dispatch(self, request, *args, **kwargs):
        if not request.user.is_superuser:
            raise Http404

        return super(PaypalProfileAdminView, self).dispatch(request, *args, **kwargs)

    def get(self, request, *_args, **_kwargs):

        # Capture all output and logging
        out = StringIO()
        err = StringIO()
        log = StringIO()

        log_handler = logging.StreamHandler(log)
        formatter = logging.Formatter("%(asctime)s - %(name)s - %(levelname)s - %(message)s")
        log_handler.setFormatter(formatter)
        logger.addHandler(log_handler)

        action = request.GET.get('action')
        if action not in self.ACTIONS:
            return HttpResponseBadRequest("Invalid action.")
        profile_id = request.GET.get('id', '')
        json_str = request.GET.get('json', '')

        command_params = [action]
        if action in ('show', 'update', 'delete', 'enable', 'disable'):
            command_params.append(profile_id.strip())
        if action in ('create', 'update'):
            command_params.append(json_str.strip())

        logger.info("user %s is managing paypal profiles: %s", request.user.username, command_params)

        success = False
        try:
            call_command('paypal_profile', *command_params,
                         settings=os.environ['DJANGO_SETTINGS_MODULE'], stdout=out, stderr=err)
            success = True
        except:  # pylint: disable=bare-except
            # we still want to present the output whether or not the command succeeded.
            pass

        # Format the output for display
        output = u'STDOUT\n{out}\n\nSTDERR\n{err}\n\nLOG\n{log}'.format(out=out.getvalue(), err=err.getvalue(),
                                                                        log=log.getvalue())

        # Remove the log capture handler
        logger.removeHandler(log_handler)

        return HttpResponse(output, content_type='text/plain', status=200 if success else 500)<|MERGE_RESOLUTION|>--- conflicted
+++ resolved
@@ -123,11 +123,7 @@
                 order_total=order_total,
                 request=request
             )
-<<<<<<< HEAD
-            self.link_order_with_business_client(request.GET, order)
-=======
             self.handle_post_order(request.GET, order)
->>>>>>> 388cbebe
 
             return redirect(receipt_url)
         except:  # pylint: disable=bare-except
