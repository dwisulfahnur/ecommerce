# Note: If future versions of django-oscar include new mixins, they will need to be imported here.
from __future__ import unicode_literals

import abc
import logging

import waffle
from django.db import transaction
from ecommerce_worker.fulfillment.v1.tasks import fulfill_order
from oscar.apps.checkout.mixins import OrderPlacementMixin
from oscar.core.loading import get_class, get_model

from ecommerce.core.models import BusinessClient
from ecommerce.extensions.analytics.utils import audit_log, track_segment_event
from ecommerce.extensions.api import data as data_api
from ecommerce.extensions.checkout.exceptions import BasketNotFreeError
from ecommerce.extensions.customer.utils import Dispatcher
from ecommerce.extensions.order.constants import PaymentEventTypeName
from ecommerce.invoice.models import Invoice

CommunicationEventType = get_model('customer', 'CommunicationEventType')
logger = logging.getLogger(__name__)
Order = get_model('order', 'Order')
post_checkout = get_class('checkout.signals', 'post_checkout')
PaymentEvent = get_model('order', 'PaymentEvent')
PaymentEventType = get_model('order', 'PaymentEventType')
Source = get_model('payment', 'Source')
SourceType = get_model('payment', 'SourceType')


class EdxOrderPlacementMixin(OrderPlacementMixin):
    """ Mixin for edX-specific order placement. """

    # Instance of a payment processor with which to handle payment. Subclasses should set this value.
    payment_processor = None

    order_placement_failure_msg = 'Payment was received, but an order for basket [%d] could not be placed.'

    __metaclass__ = abc.ABCMeta

    def add_payment_event(self, event):  # pylint: disable = arguments-differ
        """ Record a payment event for creation once the order is placed. """
        if self._payment_events is None:
            self._payment_events = []
        self._payment_events.append(event)

    def handle_payment(self, response, basket):
        """
        Handle any payment processing and record payment sources and events.

        This method is responsible for handling payment and recording the
        payment sources (using the add_payment_source method) and payment
        events (using add_payment_event) so they can be
        linked to the order when it is saved later on.
        """
        handled_processor_response = self.payment_processor.handle_processor_response(response, basket=basket)
        self.record_payment(basket, handled_processor_response)

    def emit_checkout_step_events(self, basket, handled_processor_response, payment_processor):
        """ Emit events necessary to track the user in the checkout funnel. """

        properties = {
            'checkout_id': basket.order_number,
            'step': 1,
            'payment_method': '{} | {}'.format(handled_processor_response.card_type, payment_processor.NAME)
        }
        track_segment_event(basket.site, basket.owner, 'Checkout Step Completed', properties)

        properties['step'] = 2
        track_segment_event(basket.site, basket.owner, 'Checkout Step Viewed', properties)
        track_segment_event(basket.site, basket.owner, 'Checkout Step Completed', properties)

    def record_payment(self, basket, handled_processor_response):
        self.emit_checkout_step_events(basket, handled_processor_response, self.payment_processor)
        track_segment_event(basket.site, basket.owner, 'Payment Info Entered', {'checkout_id': basket.order_number})
        source_type, __ = SourceType.objects.get_or_create(name=self.payment_processor.NAME)
        total = handled_processor_response.total
        reference = handled_processor_response.transaction_id
        source = Source(
            source_type=source_type,
            currency=handled_processor_response.currency,
            amount_allocated=total,
            amount_debited=total,
            reference=reference,
            label=handled_processor_response.card_number,
            card_type=handled_processor_response.card_type
        )
        event_type, __ = PaymentEventType.objects.get_or_create(name=PaymentEventTypeName.PAID)
        payment_event = PaymentEvent(event_type=event_type, amount=total, reference=reference,
                                     processor_name=self.payment_processor.NAME)
        self.add_payment_source(source)
        self.add_payment_event(payment_event)
        audit_log(
            'payment_received',
            amount=payment_event.amount,
            basket_id=basket.id,
            currency=source.currency,
            processor_name=payment_event.processor_name,
            reference=payment_event.reference,
            user_id=basket.owner.id
        )

    def handle_order_placement(self,
                               order_number,
                               user,
                               basket,
                               shipping_address,
                               shipping_method,
                               shipping_charge,
                               billing_address,
                               order_total,
                               request=None,
                               **kwargs):
        """
        Place an order and mark the corresponding basket as submitted.

        Differs from the superclass' method by wrapping order placement
        and basket submission in a transaction. Should be used only in
        the context of an exception handler.
        """
        with transaction.atomic():
            order = self.place_order(
                order_number=order_number,
                user=user,
                basket=basket,
                shipping_address=shipping_address,
                shipping_method=shipping_method,
                shipping_charge=shipping_charge,
                order_total=order_total,
                billing_address=billing_address,
                request=request,
                **kwargs
            )

            basket.submit()

        return self.handle_successful_order(order, request)

    def handle_successful_order(self, order, request=None):  # pylint: disable=arguments-differ
        """Send a signal so that receivers can perform relevant tasks (e.g., fulfill the order)."""
        audit_log(
            'order_placed',
            amount=order.total_excl_tax,
            basket_id=order.basket.id,
            currency=order.currency,
            order_number=order.number,
            user_id=order.user.id,
            contains_coupon=order.contains_coupon
        )

        if waffle.sample_is_active('async_order_fulfillment'):
            # Always commit transactions before sending tasks depending on state from the current transaction!
            # There's potential for a race condition here if the task starts executing before the active
            # transaction has been committed; the necessary order doesn't exist in the database yet.
            # See http://celery.readthedocs.org/en/latest/userguide/tasks.html#database-transactions.
            fulfill_order.delay(order.number, site_code=order.site.siteconfiguration.partner.short_code)
        else:
            post_checkout.send(sender=self, order=order, request=request)

        return order

    def place_free_order(self, basket, request=None):
        """Fulfill a free order.

        Arguments:
            basket(Basket): the free basket.

        Returns:
            order(Order): the fulfilled order.

        Raises:
            BasketNotFreeError: if the basket is not free.
        """

        if basket.total_incl_tax != 0:
            raise BasketNotFreeError

        basket.freeze()

        order_metadata = data_api.get_order_metadata(basket)

        logger.info(
            'Preparing to place order [%s] for the contents of basket [%d]',
            order_metadata['number'],
            basket.id,
        )

        # Place an order. If order placement succeeds, the order is committed
        # to the database so that it can be fulfilled asynchronously.
        order = self.handle_order_placement(
            basket=basket,
            billing_address=None,
            order_number=order_metadata['number'],
            order_total=order_metadata['total'],
            request=request,
            shipping_address=None,
            shipping_charge=order_metadata['shipping_charge'],
            shipping_method=order_metadata['shipping_method'],
            user=basket.owner
        )

        return order

    def send_confirmation_message(self, order, code, site=None, **kwargs):
        ctx = self.get_message_context(order)
        try:
            event_type = CommunicationEventType.objects.get(code=code)
        except CommunicationEventType.DoesNotExist:
            # No event-type in database, attempt to find templates for this
            # type and render them immediately to get the messages.  Since we
            # have not CommunicationEventType to link to, we can't create a
            # CommunicationEvent instance.
            messages = CommunicationEventType.objects.get_and_render(code, ctx)
            event_type = None
        else:
            messages = event_type.get_messages(ctx)

        if messages and messages['body']:
            logger.info("Order #%s - sending %s messages", order.number, code)
            dispatcher = Dispatcher(logger)
            dispatcher.dispatch_order_messages(order, messages, event_type, site, **kwargs)
        else:
            logger.warning("Order #%s - no %s communication event type",
                           order.number, code)

<<<<<<< HEAD
    def link_order_with_business_client(self, request_data, order):
        """
        Link of provided order with the BusinessClient for bulk purchase.

        Arguments:
            request (dict): HttpRequest data
=======
    def handle_post_order(self, request_data, order):
        """
        Handle extra processing of order after its placed.

        This method links the provided order with the BusinessClient for bulk
        purchase through Invoice model.

        Arguments:
            request_data (dict): HttpRequest data
>>>>>>> 388cbebe
            order (Order): Order object

        """
        basket_has_enrollment_code_product = any(
            line.product.is_enrollment_code_product for line in order.basket.all_lines()
        )
<<<<<<< HEAD

        # Name of business client is being passed as organization from basket page
        business_client = request_data.get('organization')
        if basket_has_enrollment_code_product and business_client:
            client, __ = BusinessClient.objects.get_or_create(name=business_client)
            order.client = client
            order.save()
=======
        # Name of business client is being passed as "organization" from basket page
        business_client = request_data.get('organization')
        if basket_has_enrollment_code_product and business_client:
            client, __ = BusinessClient.objects.get_or_create(name=business_client)
            Invoice.objects.create(
                order=order, business_client=client, type=Invoice.BULK_PURCHASE, state=Invoice.PAID
            )
>>>>>>> 388cbebe
<|MERGE_RESOLUTION|>--- conflicted
+++ resolved
@@ -223,14 +223,6 @@
             logger.warning("Order #%s - no %s communication event type",
                            order.number, code)
 
-<<<<<<< HEAD
-    def link_order_with_business_client(self, request_data, order):
-        """
-        Link of provided order with the BusinessClient for bulk purchase.
-
-        Arguments:
-            request (dict): HttpRequest data
-=======
     def handle_post_order(self, request_data, order):
         """
         Handle extra processing of order after its placed.
@@ -240,27 +232,16 @@
 
         Arguments:
             request_data (dict): HttpRequest data
->>>>>>> 388cbebe
             order (Order): Order object
 
         """
         basket_has_enrollment_code_product = any(
             line.product.is_enrollment_code_product for line in order.basket.all_lines()
         )
-<<<<<<< HEAD
-
-        # Name of business client is being passed as organization from basket page
-        business_client = request_data.get('organization')
-        if basket_has_enrollment_code_product and business_client:
-            client, __ = BusinessClient.objects.get_or_create(name=business_client)
-            order.client = client
-            order.save()
-=======
         # Name of business client is being passed as "organization" from basket page
         business_client = request_data.get('organization')
         if basket_has_enrollment_code_product and business_client:
             client, __ = BusinessClient.objects.get_or_create(name=business_client)
             Invoice.objects.create(
                 order=order, business_client=client, type=Invoice.BULK_PURCHASE, state=Invoice.PAID
-            )
->>>>>>> 388cbebe
+            )