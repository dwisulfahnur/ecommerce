--- conflicted
+++ resolved
@@ -15,11 +15,7 @@
 from ecommerce.core.url_utils import (
     get_lms_courseware_url,
     get_lms_dashboard_url,
-<<<<<<< HEAD
-    get_lms_explore_courses,
-=======
     get_lms_explore_courses_url,
->>>>>>> 69138d2c
     get_lms_program_dashboard_url
 )
 from ecommerce.enterprise.utils import has_enterprise_offer
@@ -193,11 +189,7 @@
         context.update(self.get_order_dashboard_context(order))
         context.update(self.get_order_verification_context(order))
         context.update({
-<<<<<<< HEAD
-            'explore_courses_url': get_lms_explore_courses(),
-=======
             'explore_courses_url': get_lms_explore_courses_url(),
->>>>>>> 69138d2c
             'has_enrollment_code_product': any(
                 line.product.is_enrollment_code_product for line in order.basket.all_lines()
             )
