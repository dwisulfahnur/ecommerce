# SOME DESCRIPTIVE TITLE.
# Copyright (C) YEAR THE PACKAGE'S COPYRIGHT HOLDER
# This file is distributed under the same license as the PACKAGE package.
# FIRST AUTHOR <EMAIL@ADDRESS>, YEAR.
#
#, fuzzy
msgid ""
msgstr ""
"Project-Id-Version: PACKAGE VERSION\n"
"Report-Msgid-Bugs-To: \n"
<<<<<<< HEAD
"POT-Creation-Date: 2018-02-22 10:47+0000\n"
=======
"POT-Creation-Date: 2018-02-22 11:09+0000\n"
>>>>>>> cdfa3216
"PO-Revision-Date: YEAR-MO-DA HO:MI+ZONE\n"
"Last-Translator: FULL NAME <EMAIL@ADDRESS>\n"
"Language-Team: LANGUAGE <LL@li.org>\n"
"Language: \n"
"MIME-Version: 1.0\n"
"Content-Type: text/plain; charset=UTF-8\n"
"Content-Transfer-Encoding: 8bit\n"

#: ecommerce/static/js/models/coupon_model.js:33
msgid "This field is required."
msgstr ""

#: ecommerce/static/js/models/coupon_model.js:34
msgid "This value must be a number."
msgstr ""

#: ecommerce/static/js/models/coupon_model.js:35
msgid "This value must be a date."
msgstr ""

#: ecommerce/static/js/models/coupon_model.js:36
msgid "At least one seat type must be selected."
msgstr ""

#: ecommerce/static/js/models/coupon_model.js:82
msgid "This field must be empty or contain 1-16 alphanumeric characters."
msgstr ""

#: ecommerce/static/js/models/coupon_model.js:86
msgid "A valid course ID is required"
msgstr ""

#: ecommerce/static/js/models/coupon_model.js:106
#, c-format
msgid "Email domain {%s} is invalid."
msgstr ""

#: ecommerce/static/js/models/coupon_model.js:124
msgid "Must occur after start date"
msgstr ""

#: ecommerce/static/js/models/coupon_model.js:154
msgid "Max uses for multi-use coupons must be higher than 2."
msgstr ""

#: ecommerce/static/js/models/coupon_model.js:166
msgid "A valid Program UUID is required."
msgstr ""

#: ecommerce/static/js/models/coupon_model.js:190
msgid "Must occur before end date"
msgstr ""

#: ecommerce/static/js/models/course_model.js:54
msgid "You must select a course type."
msgstr ""

#: ecommerce/static/js/models/course_model.js:60
msgid "You must choose if an honor seat should be created."
msgstr ""

#: ecommerce/static/js/models/course_model.js:77
msgid "The verification deadline must occur AFTER the upgrade deadline."
msgstr ""

#: ecommerce/static/js/models/course_model.js:86
msgid "Product validation failed."
msgstr ""

#: ecommerce/static/js/models/course_model.js:94
#: ecommerce/static/js/views/dynamic_catalog_view.js:70
msgid "Course ID"
msgstr ""

#: ecommerce/static/js/models/course_model.js:95
msgid "Course Name"
msgstr ""

#: ecommerce/static/js/models/course_model.js:96
#: ecommerce/static/js/views/course_list_view.js:72
msgid "Course Type"
msgstr ""

#: ecommerce/static/js/models/course_model.js:97
msgid "Verification Deadline"
msgstr ""

#: ecommerce/static/js/models/course_model.js:98
msgid "Include Honor Seat"
msgstr ""

#: ecommerce/static/js/models/course_seats/course_seat.js:28
msgid "All course seats must have a price."
msgstr ""

#: ecommerce/static/js/models/course_seats/course_seat.js:45
msgid "Verified seats must have an upgrade deadline."
msgstr ""

#: ecommerce/static/js/models/course_seats/course_seat.js:53
msgid "The upgrade deadline must occur BEFORE the verification deadline."
msgstr ""

#: ecommerce/static/js/models/course_seats/course_seat.js:84
#: ecommerce/static/js/views/course_form_view.js:60
msgid "Verified"
msgstr ""

#: ecommerce/static/js/models/course_seats/course_seat.js:86
#: ecommerce/static/js/views/course_form_view.js:71
msgid "Credit"
msgstr ""

#: ecommerce/static/js/models/course_seats/course_seat.js:89
msgid "Professional"
msgstr ""

#: ecommerce/static/js/models/course_seats/course_seat.js:91
msgid "Honor"
msgstr ""

#: ecommerce/static/js/models/course_seats/course_seat.js:93
msgid "Audit"
msgstr ""

#: ecommerce/static/js/models/course_seats/course_seat.js:101
msgid "Verified Certificate"
msgstr ""

#: ecommerce/static/js/models/course_seats/course_seat.js:105
msgid "Professional Certificate"
msgstr ""

#: ecommerce/static/js/models/course_seats/course_seat.js:108
msgid "Honor Certificate"
msgstr ""

#: ecommerce/static/js/models/course_seats/course_seat.js:111
msgid "No Certificate"
msgstr ""

#: ecommerce/static/js/models/course_seats/credit_seat.js:26
msgid "All credit seats must have a credit provider."
msgstr ""

#: ecommerce/static/js/models/course_seats/credit_seat.js:30
msgid "Please select a valid credit provider."
msgstr ""

#: ecommerce/static/js/models/course_seats/credit_seat.js:39
msgid "All credit seats must designate a number of credit hours."
msgstr ""

#: ecommerce/static/js/pages/basket_page.js:26
msgid "Problem occurred during checkout. Please contact support."
msgstr ""

#: ecommerce/static/js/pages/basket_page.js:100
msgid "This field is required"
msgstr ""

#: ecommerce/static/js/pages/basket_page.js:135
msgid "Invalid card number"
msgstr ""

#: ecommerce/static/js/pages/basket_page.js:137
msgid "Unsupported card type"
msgstr ""

#: ecommerce/static/js/pages/basket_page.js:139
msgid "Invalid security number"
msgstr ""

#: ecommerce/static/js/pages/basket_page.js:144
msgid "Invalid month"
msgstr ""

#: ecommerce/static/js/pages/basket_page.js:146
msgid "Invalid year"
msgstr ""

#: ecommerce/static/js/pages/basket_page.js:148
msgid "Card expired"
msgstr ""

#: ecommerce/static/js/pages/basket_page.js:466
msgid "<Choose state/province>"
msgstr ""

#: ecommerce/static/js/pages/basket_page.js:467
msgid "State/Province (required)"
msgstr ""

#: ecommerce/static/js/pages/coupon_create_page.js:12
msgid "Create New Coupon"
msgstr ""

#: ecommerce/static/js/pages/coupon_detail_page.js:13
msgid "View Coupon"
msgstr ""

#: ecommerce/static/js/pages/coupon_edit_page.js:13
msgid "Edit Coupon"
msgstr ""

#: ecommerce/static/js/pages/coupon_list_page.js:12
msgid "Coupon Codes"
msgstr ""

#: ecommerce/static/js/pages/course_create_page.js:12
msgid "Create New Course"
msgstr ""

#: ecommerce/static/js/pages/course_detail_page.js:13
msgid "View Course"
msgstr ""

#: ecommerce/static/js/pages/course_edit_page.js:13
msgid "Edit Course"
msgstr ""

#: ecommerce/static/js/pages/course_list_page.js:12
msgid "Courses"
msgstr ""

#: ecommerce/static/js/pages/offer_page.js:14
msgid "Redeem"
msgstr ""

#: ecommerce/static/js/pages/receipt_page.js:21
msgid ""
"Caution! Using the back button on this page may cause you to be charged "
"again."
msgstr ""

#. Translators: Do not translate "Apple Pay".
#: ecommerce/static/js/payment_processors/cybersource.js:218
msgid ""
"Apple Pay is not available at this time. Please try another payment method."
msgstr ""

#: ecommerce/static/js/payment_processors/cybersource.js:249
msgid ""
"An error occurred while processing your payment. You have NOT been charged. "
msgstr ""

#: ecommerce/static/js/payment_processors/stripe.js:71
msgid ""
"An error occurred while attempting to process your payment. You have not "
"been "
msgstr ""

#: ecommerce/static/js/payment_processors/stripe.js:110
msgid "An error occurred while processing your payment. "
msgstr ""

#: ecommerce/static/js/utils/utils.js:184
msgid "Trailing comma not allowed."
msgstr ""

#: ecommerce/static/js/utils/validation_patterns.js:18
msgid "The course ID is invalid."
msgstr ""

#: ecommerce/static/js/utils/validation_patterns.js:26
msgid "The product name cannot contain HTML."
msgstr ""

#: ecommerce/static/js/views/coupon_detail_view.js:107
#: ecommerce/static/js/views/coupon_form_view.js:60
msgid "Can be used once by one customer"
msgstr ""

#: ecommerce/static/js/views/coupon_detail_view.js:109
#: ecommerce/static/js/views/coupon_form_view.js:68
msgid "Can be used multiple times by multiple customers"
msgstr ""

#: ecommerce/static/js/views/coupon_detail_view.js:111
#: ecommerce/static/js/views/coupon_form_view.js:64
msgid "Can be used once by multiple customers"
msgstr ""

#: ecommerce/static/js/views/coupon_form_view.js:49
msgid "Enrollment Code"
msgstr ""

#: ecommerce/static/js/views/coupon_form_view.js:53
msgid "Discount Code"
msgstr ""

#: ecommerce/static/js/views/coupon_form_view.js:768
msgid "Save Changes"
msgstr ""

#: ecommerce/static/js/views/coupon_form_view.js:783
msgid "Create Coupon"
msgstr ""

#: ecommerce/static/js/views/coupon_list_view.js:47
#: ecommerce/static/js/views/course_list_view.js:37
msgid "Search..."
msgstr ""

#: ecommerce/static/js/views/coupon_list_view.js:57
#: ecommerce/static/js/views/course_list_view.js:47
msgid "Next"
msgstr ""

#: ecommerce/static/js/views/coupon_list_view.js:58
#: ecommerce/static/js/views/course_list_view.js:48
msgid "Previous"
msgstr ""

#. Translators: _START_, _END_, and _TOTAL_ are placeholders. Do NOT translate them.
#: ecommerce/static/js/views/coupon_list_view.js:62
msgid "Displaying _START_ to _END_ of _TOTAL_ coupons"
msgstr ""

#. Translators: _MAX_ is a placeholder. Do NOT translate it.
#: ecommerce/static/js/views/coupon_list_view.js:65
msgid "(filtered from _MAX_ total coupons)"
msgstr ""

#. Translators: _MENU_ is a placeholder. Do NOT translate it.
#: ecommerce/static/js/views/coupon_list_view.js:68
msgid "Display _MENU_ coupons"
msgstr ""

#: ecommerce/static/js/views/coupon_list_view.js:74
msgid "Name"
msgstr ""

#: ecommerce/static/js/views/coupon_list_view.js:81
msgid "Created"
msgstr ""

#: ecommerce/static/js/views/coupon_list_view.js:85
msgid "Custom Code"
msgstr ""

#: ecommerce/static/js/views/coupon_list_view.js:89
msgid "Client"
msgstr ""

#: ecommerce/static/js/views/coupon_list_view.js:93
msgid "Category"
msgstr ""

#: ecommerce/static/js/views/coupon_list_view.js:97
msgid "Coupon Report"
msgstr ""

#: ecommerce/static/js/views/course_form_view.js:55
msgid "Free (Audit)"
msgstr ""

#: ecommerce/static/js/views/course_form_view.js:56
msgid "Free audit track. No certificate."
msgstr ""

#: ecommerce/static/js/views/course_form_view.js:61
msgid ""
"Paid certificate track with initial verification and Verified Certificate"
msgstr ""

#: ecommerce/static/js/views/course_form_view.js:65
msgid "Professional Education"
msgstr ""

#: ecommerce/static/js/views/course_form_view.js:66
msgid "Paid certificate track with initial verification and Professional "
msgstr ""

#: ecommerce/static/js/views/course_form_view.js:72
msgid ""
"Paid certificate track with initial verification and Verified Certificate, "
msgstr ""

#. Translators: _START_, _END_, and _TOTAL_ are placeholders. Do NOT translate them.
#: ecommerce/static/js/views/course_list_view.js:52
msgid "Displaying _START_ to _END_ of _TOTAL_ courses"
msgstr ""

#. Translators: _MAX_ is a placeholder. Do NOT translate it.
#: ecommerce/static/js/views/course_list_view.js:55
msgid "(filtered from _MAX_ total courses)"
msgstr ""

#. Translators: _MENU_ is a placeholder. Do NOT translate it.
#: ecommerce/static/js/views/course_list_view.js:58
msgid "Display _MENU_ courses"
msgstr ""

#: ecommerce/static/js/views/course_list_view.js:64
msgid "Course"
msgstr ""

#: ecommerce/static/js/views/course_list_view.js:79
msgid "Last Edited"
msgstr ""

#: ecommerce/static/js/views/dynamic_catalog_view.js:74
msgid "Seat title"
msgstr ""

#: ecommerce/static/js/views/dynamic_catalog_view.js:78
msgid "Seat type"
msgstr ""

#: ecommerce/static/js/views/form_view.js:69
msgid "A course with the specified ID already exists."
msgstr ""

#: ecommerce/static/js/views/form_view.js:79
#: ecommerce/static/js/views/form_view.js:172
msgid "Error!"
msgstr ""

#: ecommerce/static/js/views/form_view.js:125
msgid "Saving..."
msgstr ""

#: ecommerce/static/js/views/form_view.js:134
msgid "Please complete all required fields."
msgstr ""

#: ecommerce/static/js/views/form_view.js:159
msgid "An error occurred while saving the data."
msgstr ""

#: ecommerce/static/js/views/offer_view.js:198
msgid "Ellipsis"
msgstr ""

#: ecommerce/static/js/views/offer_view.js:205
msgid "Load the records for page "
msgstr ""

#: ecommerce/static/js/views/offer_view.js:212
msgid "Load the records for the next page"
msgstr ""

#: ecommerce/static/js/views/offer_view.js:220
msgid "Load the records for the previous page"
msgstr ""

#: ecommerce/static/js/views/provider_selection_view.js:33
msgid "Select"
msgstr ""

#: ecommerce/static/js/views/provider_selection_view.js:34
msgid "Selected"
msgstr ""

#: ecommerce/static/vendor-extensions/oscar/js/order_actions.js:21
msgid "Order %(order_number)s has been fulfilled."
msgstr ""

#: ecommerce/static/vendor-extensions/oscar/js/order_actions.js:27
msgid "Failed to fulfill order %(order_number)s: %(error)s"
msgstr ""

#: ecommerce/static/vendor-extensions/oscar/js/refund_list.js:24
msgid "Refund #%(refund_id)s has been processed."
msgstr ""

#: ecommerce/static/vendor-extensions/oscar/js/refund_list.js:33
msgid "Error"
msgstr ""

#: ecommerce/static/vendor-extensions/oscar/js/refund_list.js:36
msgid ""
"Failed to process refund #%(refund_id)s: %(error)s. Please try again, or "
"contact the E-Commerce Development Team."
msgstr ""<|MERGE_RESOLUTION|>--- conflicted
+++ resolved
@@ -8,11 +8,7 @@
 msgstr ""
 "Project-Id-Version: PACKAGE VERSION\n"
 "Report-Msgid-Bugs-To: \n"
-<<<<<<< HEAD
-"POT-Creation-Date: 2018-02-22 10:47+0000\n"
-=======
 "POT-Creation-Date: 2018-02-22 11:09+0000\n"
->>>>>>> cdfa3216
 "PO-Revision-Date: YEAR-MO-DA HO:MI+ZONE\n"
 "Last-Translator: FULL NAME <EMAIL@ADDRESS>\n"
 "Language-Team: LANGUAGE <LL@li.org>\n"
@@ -46,7 +42,7 @@
 msgstr ""
 
 #: ecommerce/static/js/models/coupon_model.js:106
-#, c-format
+#, javascript-format
 msgid "Email domain {%s} is invalid."
 msgstr ""
 
@@ -257,28 +253,21 @@
 #: ecommerce/static/js/payment_processors/cybersource.js:249
 msgid ""
 "An error occurred while processing your payment. You have NOT been charged. "
+"Please try again, or select another payment method."
 msgstr ""
 
 #: ecommerce/static/js/payment_processors/stripe.js:71
 msgid ""
 "An error occurred while attempting to process your payment. You have not "
-"been "
+"been charged. Please check your payment details, and try again."
 msgstr ""
 
 #: ecommerce/static/js/payment_processors/stripe.js:110
-msgid "An error occurred while processing your payment. "
+msgid "An error occurred while processing your payment. Please try again."
 msgstr ""
 
 #: ecommerce/static/js/utils/utils.js:184
 msgid "Trailing comma not allowed."
-msgstr ""
-
-#: ecommerce/static/js/utils/validation_patterns.js:18
-msgid "The course ID is invalid."
-msgstr ""
-
-#: ecommerce/static/js/utils/validation_patterns.js:26
-msgid "The product name cannot contain HTML."
 msgstr ""
 
 #: ecommerce/static/js/views/coupon_detail_view.js:107
@@ -384,12 +373,15 @@
 msgstr ""
 
 #: ecommerce/static/js/views/course_form_view.js:66
-msgid "Paid certificate track with initial verification and Professional "
+msgid ""
+"Paid certificate track with initial verification and Professional Education "
+"Certificate"
 msgstr ""
 
 #: ecommerce/static/js/views/course_form_view.js:72
 msgid ""
 "Paid certificate track with initial verification and Verified Certificate, "
+"and option to purchase credit"
 msgstr ""
 
 #. Translators: _START_, _END_, and _TOTAL_ are placeholders. Do NOT translate them.
